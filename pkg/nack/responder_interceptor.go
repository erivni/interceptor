--- conflicted
+++ resolved
@@ -127,8 +127,11 @@
 	n.streamsMu.Unlock()
 
 	return interceptor.RTPWriterFunc(func(header *rtp.Header, payload []byte, attributes interceptor.Attributes) (int, error) {
-<<<<<<< HEAD
-		sendBuffer.add(&rtp.Packet{Header: *header, Payload: payload})
+		pkt, err := n.packetFactory.NewPacket(header, payload)
+		if err != nil {
+			return 0, err
+		}
+		sendBuffer.add(pkt)
 		percentage, _ := strconv.ParseFloat(os.Getenv("HYPERSCALE_DROPPED_PACKET_PERCENTAGE"), 64)
 		if percentage > 0 && percentage <= 100 {
 			drop := false
@@ -159,13 +162,6 @@
 			}
 		}
 
-=======
-		pkt, err := n.packetFactory.NewPacket(header, payload)
-		if err != nil {
-			return 0, err
-		}
-		sendBuffer.add(pkt)
->>>>>>> 1bd7d274
 		return writer.Write(header, payload, attributes)
 	})
 }
@@ -210,7 +206,6 @@
 		}
 		nack.Nacks[i].Range(func(seq uint16) bool {
 			if p := stream.sendBuffer.get(seq); p != nil {
-<<<<<<< HEAD
 				// setting the retransmit bit in extension
 				if idErr == nil && posErr == nil {
 					var b byte = 1 << retransmitPos
@@ -244,9 +239,6 @@
 				}
 
 				if _, err := stream.rtpWriter.Write(&p.Header, p.Payload, interceptor.Attributes{}); err != nil {
-=======
-				if _, err := stream.rtpWriter.Write(p.Header(), p.Payload(), interceptor.Attributes{}); err != nil {
->>>>>>> 1bd7d274
 					n.log.Warnf("failed resending nacked packet: %+v", err)
 					if logNacks {
 						line.Errorf("failed to retransmit rtp packet %d.", seq)
@@ -260,6 +252,7 @@
 					if logNacks {
 						line.Debugf("retransmitted rtp packet %d..", seq)
 					}
+					p.Release()
 				}
 			} else {
 				if os.Getenv("HYPERSCALE_WARN_ON_MISSING_NACKED_PACKETS") == "true" {
@@ -270,7 +263,6 @@
 							"type":           "INTENSIVE",
 						}).Warnf("failed to get packet with SN %d from internal buffer..", seq)
 				}
-				p.Release()
 			}
 			*lastBurstPackets = packetsSentWithoutDelay
 			return true
